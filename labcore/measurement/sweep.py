--- conflicted
+++ resolved
@@ -3,11 +3,7 @@
 from typing import Iterable, Callable, Union, Tuple, Any, Optional, Dict, List, Generator
 import collections
 import logging
-<<<<<<< HEAD
-from functools import wraps
-=======
 from functools import wraps, update_wrapper
->>>>>>> f8a4bddc
 import copy
 
 try:
@@ -179,8 +175,6 @@
             self.pointer = null_pointer
         elif isinstance(pointer, (collections.abc.Iterable, Sweep)):
             self.pointer = pointer
-        # elif callable(pointer):
-        #     self.pointer = pointer
         else:
             raise TypeError('pointer needs to be iterable.')
 
