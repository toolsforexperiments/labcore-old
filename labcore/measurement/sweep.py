--- conflicted
+++ resolved
@@ -602,32 +602,5 @@
     def setup(self, fun, *args, **kwargs):
         return fun(*args, **kwargs)
 
-<<<<<<< HEAD
-    def collector(self, **kwargs) -> Generator[Dict, None, None]:
-        """
-        Data collection generator. The generator should contain all the logic of waiting for the asynchronous data.
-        Its should yield a dictionary with the name of the of the DataSpecs as keywords and numpy arrays with the values
-        collected from the instrument. The generator should exhaust itself once all the data produced by the
-        measurement has been generated
-
-        :param kwargs: Any kwargs necessary for the specific implementation of the collector.
-        """
-        data = {}
-        yield data
-
-
-def create_background_sweep(decorated_measurement_function: Callable, **collector_kwargs) -> Sweep:
-    """
-    Creates the Sweep object from a measurement function decorated with any implementation of BackgroundRecordingBase.
-
-    :param decorated_measurement_function: Measurement function decorated with
-                                           a BackgroundRecordingBase class decorator.
-    :param collector_kwargs: Any kwargs that the collector needs.
-    :returns: The newly created sweep.
-    """
-    sweep = decorated_measurement_function(**collector_kwargs)
-    return sweep
-=======
     def collect(self, *args, **kwargs) -> Generator[Dict, None, None]:
-        yield {}
->>>>>>> 2f4c7bc3
+        yield {}